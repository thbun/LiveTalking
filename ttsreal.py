###############################################################################
#  Copyright (C) 2024 LiveTalking@lipku https://github.com/lipku/LiveTalking
#  email: lipku@foxmail.com
# 
#  Licensed under the Apache License, Version 2.0 (the "License");
#  you may not use this file except in compliance with the License.
#  You may obtain a copy of the License at
#  
#       http://www.apache.org/licenses/LICENSE-2.0
# 
#  Unless required by applicable law or agreed to in writing, software
#  distributed under the License is distributed on an "AS IS" BASIS,
#  WITHOUT WARRANTIES OR CONDITIONS OF ANY KIND, either express or implied.
#  See the License for the specific language governing permissions and
#  limitations under the License.
###############################################################################
from __future__ import annotations
import time
import numpy as np
import soundfile as sf
import resampy
import asyncio
import edge_tts

import os
import hmac
import hashlib
import base64
import json
import uuid

from typing import Iterator

import requests

import queue
from queue import Queue
from io import BytesIO
import copy,websockets,gzip
import azure.cognitiveservices.speech as speechsdk

from threading import Thread, Event
from enum import Enum

from typing import TYPE_CHECKING
if TYPE_CHECKING:
    from basereal import BaseReal

from logger import logger
from pause_controller import ImprovedPauseController

class State(Enum):
    RUNNING=0
    PAUSE=1

class BaseTTS:
    def __init__(self, opt, parent:BaseReal, pause_controller: ImprovedPauseController = None):
        self.opt=opt
        self.parent = parent

        self.fps = opt.fps # 20 ms per frame
        self.sample_rate = 16000
        self.chunk = self.sample_rate // self.fps # 320 samples per chunk (20ms * 16000 / 1000)
        self.input_stream = BytesIO()

        self.msgqueue = Queue()
        self.state = State.RUNNING
        
        # 集成暂停控制器
        self.pause_controller = pause_controller
        if self.pause_controller:
            logger.info("BaseTTS initialized with pause controller")

    def flush_talk(self):
        self.msgqueue.queue.clear()
        self.state = State.PAUSE

    def put_msg_txt(self,msg:str,datainfo:dict={}): 
        if len(msg)>0:
            self.msgqueue.put((msg,datainfo))

    def render(self,quit_event):
        process_thread = Thread(target=self.process_tts, args=(quit_event,))
        process_thread.start()
    
    def process_tts(self,quit_event):        
        while not quit_event.is_set():
            # 暂停检查点：在获取新消息前检查暂停状态
            if self.pause_controller:
                self.pause_controller.check_and_wait()
            
            try:
                msg:tuple[str, dict] = self.msgqueue.get(block=True, timeout=1)
                self.state=State.RUNNING
            except queue.Empty:
                continue
            
            # 暂停检查点：在处理消息前再次检查
            if self.pause_controller:
                self.pause_controller.check_and_wait()
            
            self.txt_to_audio(msg)
        logger.info('ttsreal thread stop')
    
    def txt_to_audio(self,msg:tuple[str, dict]):
        pass
    

###########################################################################################
class EdgeTTS(BaseTTS):
    def txt_to_audio(self,msg:tuple[str, dict]):
        voicename = self.opt.REF_FILE #"zh-CN-YunxiaNeural"
        text,textevent = msg
        
        # 暂停检查点：在开始TTS处理前检查
        if self.pause_controller:
            self.pause_controller.check_and_wait()
        
        t = time.time()
        asyncio.new_event_loop().run_until_complete(self.__main(voicename,text))
        logger.info(f'-------edge tts time:{time.time()-t:.4f}s')
        if self.input_stream.getbuffer().nbytes<=0: #edgetts err
            logger.error('edgetts err!!!!!')
            return
        
        self.input_stream.seek(0)
        stream = self.__create_bytes_stream(self.input_stream)
        streamlen = stream.shape[0]
        idx=0
        while streamlen >= self.chunk and self.state==State.RUNNING:
            # 暂停检查点：在处理每个音频块前检查
            if self.pause_controller:
                self.pause_controller.check_and_wait()
            
            eventpoint={}
            streamlen -= self.chunk
            if idx==0:
                eventpoint={'status':'start','text':text}
                eventpoint.update(**textevent) #eventpoint={'status':'start','text':text,'msgevent':textevent}
            elif streamlen<self.chunk:
                eventpoint={'status':'end','text':text}
                eventpoint.update(**textevent) #eventpoint={'status':'end','text':text,'msgevent':textevent}
            self.parent.put_audio_frame(stream[idx:idx+self.chunk],eventpoint)
            idx += self.chunk
        #if streamlen>0:  #skip last frame(not 20ms)
        #    self.queue.put(stream[idx:])
        self.input_stream.seek(0)
        self.input_stream.truncate() 

    def __create_bytes_stream(self,byte_stream):
        #byte_stream=BytesIO(buffer)
        stream, sample_rate = sf.read(byte_stream) # [T*sample_rate,] float64
        logger.info(f'[INFO]tts audio stream {sample_rate}: {stream.shape}')
        stream = stream.astype(np.float32)

        if stream.ndim > 1:
            logger.info(f'[WARN] audio has {stream.shape[1]} channels, only use the first.')
            stream = stream[:, 0]
    
        if sample_rate != self.sample_rate and stream.shape[0]>0:
            logger.info(f'[WARN] audio sample rate is {sample_rate}, resampling into {self.sample_rate}.')
            stream = resampy.resample(x=stream, sr_orig=sample_rate, sr_new=self.sample_rate)

        return stream
    
    async def __main(self,voicename: str, text: str):
        try:
            communicate = edge_tts.Communicate(text, voicename)

            #with open(OUTPUT_FILE, "wb") as file:
            first = True
            async for chunk in communicate.stream():
                # 暂停检查点：在处理每个流式chunk前检查
                if self.pause_controller:
                    self.pause_controller.check_and_wait()
                
                if first:
                    first = False
                if chunk["type"] == "audio" and self.state==State.RUNNING:
                    #self.push_audio(chunk["data"])
                    self.input_stream.write(chunk["data"])
                    #file.write(chunk["data"])
                elif chunk["type"] == "WordBoundary":
                    pass
        except Exception as e:
            logger.exception('edgetts')

###########################################################################################
class FishTTS(BaseTTS):
    def txt_to_audio(self,msg:tuple[str, dict]): 
        text,textevent = msg
        self.stream_tts(
            self.fish_speech(
                text,
                self.opt.REF_FILE,  
                self.opt.REF_TEXT,
                "zh", #en args.language,
                self.opt.TTS_SERVER, #"http://127.0.0.1:5000", #args.server_url,
            ),
            msg
        )

    def fish_speech(self, text, reffile, reftext,language, server_url) -> Iterator[bytes]:
        start = time.perf_counter()
        req={
            'text':text,
            'reference_id':reffile,
            'format':'wav',
            'streaming':True,
            'use_memory_cache':'on'
        }
        try:
            res = requests.post(
                f"{server_url}/v1/tts",
                json=req,
                stream=True,
                headers={
                    "content-type": "application/json",
                },
            )
            end = time.perf_counter()
            logger.info(f"fish_speech Time to make POST: {end-start}s")

            if res.status_code != 200:
                logger.error("Error:%s", res.text)
                return
                
            first = True
        
            for chunk in res.iter_content(chunk_size=17640): # 1764 44100*20ms*2
                #print('chunk len:',len(chunk))
                if first:
                    end = time.perf_counter()
                    logger.info(f"fish_speech Time to first chunk: {end-start}s")
                    first = False
                if chunk and self.state==State.RUNNING:
                    yield chunk
            #print("gpt_sovits response.elapsed:", res.elapsed)
        except Exception as e:
            logger.exception('fishtts')

    def stream_tts(self,audio_stream,msg:tuple[str, dict]):
        text,textevent = msg
        first = True
        for chunk in audio_stream:
            # 暂停检查点：在处理每个chunk前检查
            if self.pause_controller:
                self.pause_controller.check_and_wait()
            
            if chunk is not None and len(chunk)>0:          
                stream = np.frombuffer(chunk, dtype=np.int16).astype(np.float32) / 32767
                stream = resampy.resample(x=stream, sr_orig=44100, sr_new=self.sample_rate)
                #byte_stream=BytesIO(buffer)
                #stream = self.__create_bytes_stream(byte_stream)
                streamlen = stream.shape[0]
                idx=0
                while streamlen >= self.chunk:
                    # 暂停检查点：在处理每个音频块前检查
                    if self.pause_controller:
                        self.pause_controller.check_and_wait()
                    
                    eventpoint={}
                    if first:
                        eventpoint={'status':'start','text':text}
                        eventpoint.update(**textevent) #eventpoint={'status':'start','text':text,'msgevent':textevent}
                        first = False
                    self.parent.put_audio_frame(stream[idx:idx+self.chunk],eventpoint)
                    streamlen -= self.chunk
                    idx += self.chunk
        eventpoint={'status':'end','text':text}
        eventpoint.update(**textevent) #eventpoint={'status':'end','text':text,'msgevent':textevent}
        self.parent.put_audio_frame(np.zeros(self.chunk,np.float32),eventpoint) 

###########################################################################################
class SovitsTTS(BaseTTS):
    def txt_to_audio(self,msg:tuple[str, dict]): 
        text,textevent = msg
        self.stream_tts(
            self.gpt_sovits(
                text=text,
                reffile=self.opt.REF_FILE,
                reftext=self.opt.REF_TEXT,
                language="zh", #en args.language,
                server_url=self.opt.TTS_SERVER, #"http://127.0.0.1:5000", #args.server_url,
            ),
            msg
        )

    def gpt_sovits(self, text, reffile, reftext,language, server_url) -> Iterator[bytes]:
        start = time.perf_counter()
        req={
            'text':text,
            'text_lang':language,
            'ref_audio_path':reffile,
            'prompt_text':reftext,
            'prompt_lang':language,
            'media_type':'ogg',
            'streaming_mode':True
        }
        # req["text"] = text
        # req["text_language"] = language
        # req["character"] = character
        # req["emotion"] = emotion
        # #req["stream_chunk_size"] = stream_chunk_size  # you can reduce it to get faster response, but degrade quality
        # req["streaming_mode"] = True
        try:
            res = requests.post(
                f"{server_url}/tts",
                json=req,
                stream=True,
            )
            end = time.perf_counter()
            logger.info(f"gpt_sovits Time to make POST: {end-start}s")

            if res.status_code != 200:
                logger.error("Error:%s", res.text)
                return
                
            first = True
        
            for chunk in res.iter_content(chunk_size=None): #12800 1280 32K*20ms*2
                logger.info('chunk len:%d',len(chunk))
                if first:
                    end = time.perf_counter()
                    logger.info(f"gpt_sovits Time to first chunk: {end-start}s")
                    first = False
                if chunk and self.state==State.RUNNING:
                    yield chunk
            #print("gpt_sovits response.elapsed:", res.elapsed)
        except Exception as e:
            logger.exception('sovits')

    def __create_bytes_stream(self,byte_stream):
        #byte_stream=BytesIO(buffer)
        stream, sample_rate = sf.read(byte_stream) # [T*sample_rate,] float64
        logger.info(f'[INFO]tts audio stream {sample_rate}: {stream.shape}')
        stream = stream.astype(np.float32)

        if stream.ndim > 1:
            logger.info(f'[WARN] audio has {stream.shape[1]} channels, only use the first.')
            stream = stream[:, 0]
    
        if sample_rate != self.sample_rate and stream.shape[0]>0:
            logger.info(f'[WARN] audio sample rate is {sample_rate}, resampling into {self.sample_rate}.')
            stream = resampy.resample(x=stream, sr_orig=sample_rate, sr_new=self.sample_rate)

        return stream

    def stream_tts(self,audio_stream,msg:tuple[str, dict]):
        text,textevent = msg
        first = True
        for chunk in audio_stream:
            # 暂停检查点：在处理每个chunk前检查
            if self.pause_controller:
                self.pause_controller.check_and_wait()
            
            if chunk is not None and len(chunk)>0:          
                #stream = np.frombuffer(chunk, dtype=np.int16).astype(np.float32) / 32767
                #stream = resampy.resample(x=stream, sr_orig=32000, sr_new=self.sample_rate)
                byte_stream=BytesIO(chunk)
                stream = self.__create_bytes_stream(byte_stream)
                streamlen = stream.shape[0]
                idx=0
                while streamlen >= self.chunk:
                    # 暂停检查点：在处理每个音频块前检查
                    if self.pause_controller:
                        self.pause_controller.check_and_wait()
                    
                    eventpoint={}
                    if first:
                        eventpoint={'status':'start','text':text}
                        eventpoint.update(**textevent) 
                        first = False
                    self.parent.put_audio_frame(stream[idx:idx+self.chunk],eventpoint)
                    streamlen -= self.chunk
                    idx += self.chunk
        eventpoint={'status':'end','text':text}
        eventpoint.update(**textevent) 
        self.parent.put_audio_frame(np.zeros(self.chunk,np.float32),eventpoint)

###########################################################################################
class CosyVoiceTTS(BaseTTS):
    def txt_to_audio(self,msg:tuple[str, dict]):
        text,textevent = msg 
        self.stream_tts(
            self.cosy_voice(
                text,
                self.opt.REF_FILE,  
                self.opt.REF_TEXT,
                "zh", #en args.language,
                self.opt.TTS_SERVER, #"http://127.0.0.1:5000", #args.server_url,
            ),
            msg
        )

    def cosy_voice(self, text, reffile, reftext,language, server_url) -> Iterator[bytes]:
        start = time.perf_counter()
        payload = {
            'tts_text': text,
            'prompt_text': reftext
        }
        try:
            files = [('prompt_wav', ('prompt_wav', open(reffile, 'rb'), 'application/octet-stream'))]
            res = requests.request("GET", f"{server_url}/inference_zero_shot", data=payload, files=files, stream=True)
            
            end = time.perf_counter()
            logger.info(f"cosy_voice Time to make POST: {end-start}s")

            if res.status_code != 200:
                logger.error("Error:%s", res.text)
                return
                
            first = True
        
            for chunk in res.iter_content(chunk_size=9600): # 960 24K*20ms*2
                if first:
                    end = time.perf_counter()
                    logger.info(f"cosy_voice Time to first chunk: {end-start}s")
                    first = False
                if chunk and self.state==State.RUNNING:
                    yield chunk
        except Exception as e:
            logger.exception('cosyvoice')

    def stream_tts(self,audio_stream,msg:tuple[str, dict]):
        text,textevent = msg
        first = True
        for chunk in audio_stream:
            # 暂停检查点：在处理每个chunk前检查
            if self.pause_controller:
                self.pause_controller.check_and_wait()
            
            if chunk is not None and len(chunk)>0:          
                stream = np.frombuffer(chunk, dtype=np.int16).astype(np.float32) / 32767
                stream = resampy.resample(x=stream, sr_orig=24000, sr_new=self.sample_rate)
                #byte_stream=BytesIO(buffer)
                #stream = self.__create_bytes_stream(byte_stream)
                streamlen = stream.shape[0]
                idx=0
                while streamlen >= self.chunk:
                    # 暂停检查点：在处理每个音频块前检查
                    if self.pause_controller:
                        self.pause_controller.check_and_wait()
                    
                    eventpoint={}
                    if first:
                        eventpoint={'status':'start','text':text}
                        eventpoint.update(**textevent) 
                        first = False
                    self.parent.put_audio_frame(stream[idx:idx+self.chunk],eventpoint)
                    streamlen -= self.chunk
                    idx += self.chunk
        eventpoint={'status':'end','text':text}
        eventpoint.update(**textevent) 
        self.parent.put_audio_frame(np.zeros(self.chunk,np.float32),eventpoint) 

###########################################################################################
_PROTOCOL = "https://"
_HOST = "tts.cloud.tencent.com"
_PATH = "/stream"
_ACTION = "TextToStreamAudio"

class TencentTTS(BaseTTS):
    def __init__(self, opt, parent):
        super().__init__(opt,parent)
        self.appid = os.getenv("TENCENT_APPID")
        self.secret_key = os.getenv("TENCENT_SECRET_KEY")
        self.secret_id = os.getenv("TENCENT_SECRET_ID")
        self.voice_type = int(opt.REF_FILE)
        self.codec = "pcm"
        self.sample_rate = 16000
        self.volume = 0
        self.speed = 0
    
    def __gen_signature(self, params):
        sort_dict = sorted(params.keys())
        sign_str = "POST" + _HOST + _PATH + "?"
        for key in sort_dict:
            sign_str = sign_str + key + "=" + str(params[key]) + '&'
        sign_str = sign_str[:-1]
        hmacstr = hmac.new(self.secret_key.encode('utf-8'),
                           sign_str.encode('utf-8'), hashlib.sha1).digest()
        s = base64.b64encode(hmacstr)
        s = s.decode('utf-8')
        return s

    def __gen_params(self, session_id, text):
        params = dict()
        params['Action'] = _ACTION
        params['AppId'] = int(self.appid)
        params['SecretId'] = self.secret_id
        params['ModelType'] = 1
        params['VoiceType'] = self.voice_type
        params['Codec'] = self.codec
        params['SampleRate'] = self.sample_rate
        params['Speed'] = self.speed
        params['Volume'] = self.volume
        params['SessionId'] = session_id
        params['Text'] = text

        timestamp = int(time.time())
        params['Timestamp'] = timestamp
        params['Expired'] = timestamp + 24 * 60 * 60
        return params

    def txt_to_audio(self,msg:tuple[str, dict]):
        text,textevent = msg 
        self.stream_tts(
            self.tencent_voice(
                text,
                self.opt.REF_FILE,  
                self.opt.REF_TEXT,
                "zh", #en args.language,
                self.opt.TTS_SERVER, #"http://127.0.0.1:5000", #args.server_url,
            ),
            msg
        )

    def tencent_voice(self, text, reffile, reftext,language, server_url) -> Iterator[bytes]:
        start = time.perf_counter()
        session_id = str(uuid.uuid1())
        params = self.__gen_params(session_id, text)
        signature = self.__gen_signature(params)
        headers = {
            "Content-Type": "application/json",
            "Authorization": str(signature)
        }
        url = _PROTOCOL + _HOST + _PATH
        try:
            res = requests.post(url, headers=headers,
                          data=json.dumps(params), stream=True)
            
            end = time.perf_counter()
            logger.info(f"tencent Time to make POST: {end-start}s")
                
            first = True
        
            for chunk in res.iter_content(chunk_size=6400): # 640 16K*20ms*2
                #logger.info('chunk len:%d',len(chunk))
                if first:
                    try:
                        rsp = json.loads(chunk)
                        #response["Code"] = rsp["Response"]["Error"]["Code"]
                        #response["Message"] = rsp["Response"]["Error"]["Message"]
                        logger.error("tencent tts:%s",rsp["Response"]["Error"]["Message"])
                        return
                    except:
                        end = time.perf_counter()
                        logger.info(f"tencent Time to first chunk: {end-start}s")
                        first = False                    
                if chunk and self.state==State.RUNNING:
                    yield chunk
        except Exception as e:
            logger.exception('tencent')

    def stream_tts(self,audio_stream,msg:tuple[str, dict]):
        text,textevent = msg
        first = True
        last_stream = np.array([],dtype=np.float32)
        for chunk in audio_stream:
            # 暂停检查点：在处理每个chunk前检查
            if self.pause_controller:
                self.pause_controller.check_and_wait()
            
            if chunk is not None and len(chunk)>0:          
                stream = np.frombuffer(chunk, dtype=np.int16).astype(np.float32) / 32767
                stream = np.concatenate((last_stream,stream))
                #stream = resampy.resample(x=stream, sr_orig=24000, sr_new=self.sample_rate)
                #byte_stream=BytesIO(buffer)
                #stream = self.__create_bytes_stream(byte_stream)
                streamlen = stream.shape[0]
                idx=0
                while streamlen >= self.chunk:
                    # 暂停检查点：在处理每个音频块前检查
                    if self.pause_controller:
                        self.pause_controller.check_and_wait()
                    
                    eventpoint={}
                    if first:
                        eventpoint={'status':'start','text':text}
                        eventpoint.update(**textevent) 
                        first = False
                    self.parent.put_audio_frame(stream[idx:idx+self.chunk],eventpoint)
                    streamlen -= self.chunk
                    idx += self.chunk
                last_stream = stream[idx:] #get the remain stream
        eventpoint={'status':'end','text':text}
        eventpoint.update(**textevent) 
        self.parent.put_audio_frame(np.zeros(self.chunk,np.float32),eventpoint) 

###########################################################################################


class DoubaoTTS(BaseTTS):
    def __init__(self, opt, parent):
        super().__init__(opt, parent)
        # 从配置中读取火山引擎参数
        self.appid = os.getenv("DOUBAO_APPID")
        self.token = os.getenv("DOUBAO_TOKEN")
        _cluster = 'volcano_tts'
        _host = "openspeech.bytedance.com"
        self.api_url = f"wss://{_host}/api/v1/tts/ws_binary"
        
        self.request_json = {
            "app": {
                "appid": self.appid,
                "token": "access_token",
                "cluster": _cluster
            },
            "user": {
                "uid": "xxx"
            },
            "audio": {
                "voice_type": "xxx",
                "encoding": "pcm",
                "rate": 16000,
                "speed_ratio": 1.0,
                "volume_ratio": 1.0,
                "pitch_ratio": 1.0,
            },
            "request": {
                "reqid": "xxx",
                "text": "字节跳动语音合成。",
                "text_type": "plain",
                "operation": "xxx"
            }
        }

    async def doubao_voice(self, text): # -> Iterator[bytes]:
        start = time.perf_counter()
        voice_type = self.opt.REF_FILE

        try:
            # 创建请求对象
            default_header = bytearray(b'\x11\x10\x11\x00')
            submit_request_json = copy.deepcopy(self.request_json)
            submit_request_json["user"]["uid"] = self.parent.sessionid
            submit_request_json["audio"]["voice_type"] = voice_type
            submit_request_json["request"]["text"] = text
            submit_request_json["request"]["reqid"] = str(uuid.uuid4())
            submit_request_json["request"]["operation"] = "submit"
            payload_bytes = str.encode(json.dumps(submit_request_json))
            payload_bytes = gzip.compress(payload_bytes)  # if no compression, comment this line
            full_client_request = bytearray(default_header)
            full_client_request.extend((len(payload_bytes)).to_bytes(4, 'big'))  # payload size(4 bytes)
            full_client_request.extend(payload_bytes)  # payload

            header = {"Authorization": f"Bearer; {self.token}"}
            first = True
            async with websockets.connect(self.api_url, extra_headers=header, ping_interval=None) as ws:
                await ws.send(full_client_request)
                while True:
                    res = await ws.recv()
                    header_size = res[0] & 0x0f
                    message_type = res[1] >> 4
                    message_type_specific_flags = res[1] & 0x0f
                    payload = res[header_size*4:]

                    if message_type == 0xb:  # audio-only server response
                        if message_type_specific_flags == 0:  # no sequence number as ACK
                            #print("                Payload size: 0")
                            continue
                        else:
                            if first:
                                end = time.perf_counter()
                                logger.info(f"doubao tts Time to first chunk: {end-start}s")
                                first = False
                            sequence_number = int.from_bytes(payload[:4], "big", signed=True)
                            payload_size = int.from_bytes(payload[4:8], "big", signed=False)
                            payload = payload[8:]
                            yield payload
                        if sequence_number < 0:
                            break
                    else:
                        break
        except Exception as e:
            logger.exception('doubao')
        # # 检查响应状态码
        # if response.status_code == 200:
        #     # 处理响应数据
        #     audio_data = base64.b64decode(response.json().get('data'))
        #     yield audio_data
        # else:
        #     logger.error(f"请求失败，状态码: {response.status_code}")
        #     return

    def txt_to_audio(self, msg:tuple[str, dict]):
        text, textevent = msg
        asyncio.new_event_loop().run_until_complete(
            self.stream_tts(
                self.doubao_voice(text),
                msg
            )
        )

    async def stream_tts(self, audio_stream, msg:tuple[str, dict]):
        text, textevent = msg
        first = True
        last_stream = np.array([],dtype=np.float32)
        async for chunk in audio_stream:
            # 暂停检查点：在处理每个chunk前检查
            if self.pause_controller:
                self.pause_controller.check_and_wait()
            
            if chunk is not None and len(chunk) > 0:
                stream = np.frombuffer(chunk, dtype=np.int16).astype(np.float32) / 32767
                stream = np.concatenate((last_stream,stream))
                #stream = resampy.resample(x=stream, sr_orig=24000, sr_new=self.sample_rate)
                # byte_stream=BytesIO(buffer)
                # stream = self.__create_bytes_stream(byte_stream)
                streamlen = stream.shape[0]
                idx = 0
                while streamlen >= self.chunk:
                    # 暂停检查点：在处理每个音频块前检查
                    if self.pause_controller:
                        self.pause_controller.check_and_wait()
                    
                    eventpoint = {}
                    if first:
                        eventpoint={'status':'start','text':text}
                        eventpoint.update(**textevent) 
                        first = False
                    self.parent.put_audio_frame(stream[idx:idx + self.chunk], eventpoint)
                    streamlen -= self.chunk
                    idx += self.chunk
                last_stream = stream[idx:] #get the remain stream
        eventpoint={'status':'end','text':text}
        eventpoint.update(**textevent) 
        self.parent.put_audio_frame(np.zeros(self.chunk, np.float32), eventpoint)

###########################################################################################
class IndexTTS2(BaseTTS):
    def __init__(self, opt, parent):
        super().__init__(opt, parent)
        # IndexTTS2 配置参数
        self.server_url = opt.TTS_SERVER  # Gradio服务器地址，如 "http://127.0.0.1:7860/"
        self.ref_audio_path = opt.REF_FILE  # 参考音频文件路径
        self.max_tokens = getattr(opt, 'MAX_TOKENS', 120)  # 最大token数
        
        # 初始化Gradio客户端
        try:
            from gradio_client import Client, handle_file
            self.client = Client(self.server_url)
            self.handle_file = handle_file
            logger.info(f"IndexTTS2 Gradio客户端初始化成功: {self.server_url}")
        except ImportError:
            logger.error("IndexTTS2 需要安装 gradio_client: pip install gradio_client")
            raise
        except Exception as e:
            logger.error(f"IndexTTS2 Gradio客户端初始化失败: {e}")
            raise
        
    def txt_to_audio(self, msg):
        text, textevent = msg
        try:
<<<<<<< HEAD
            # 暂停检查点：在开始TTS处理前检查
            if self.pause_controller:
                self.pause_controller.check_and_wait()
            
=======
>>>>>>> a4d3d974
            # 先进行文本分割
            segments = self.split_text(text)
            if not segments:
                logger.error("IndexTTS2 文本分割失败")
                return
            
            logger.info(f"IndexTTS2 文本分割为 {len(segments)} 个片段")
            
            # 循环生成每个片段的音频
            for i, segment_text in enumerate(segments):
<<<<<<< HEAD
                # 暂停检查点：在处理每个片段前检查
                if self.pause_controller:
                    self.pause_controller.check_and_wait()
                
=======
>>>>>>> a4d3d974
                if self.state != State.RUNNING:
                    break
                    
                logger.info(f"IndexTTS2 正在生成第 {i+1}/{len(segments)} 段音频...")
                audio_file = self.indextts2_generate(segment_text)
                
                if audio_file:
                    # 为每个片段创建事件信息
                    segment_msg = (segment_text, textevent)
                    self.file_to_stream(audio_file, segment_msg, is_first=(i==0), is_last=(i==len(segments)-1))
                else:
                    logger.error(f"IndexTTS2 第 {i+1} 段音频生成失败")
                    
        except Exception as e:
            logger.exception(f"IndexTTS2 txt_to_audio 错误: {e}")

    def split_text(self, text):
        """使用 IndexTTS2 API 分割文本"""
        try:
            logger.info(f"IndexTTS2 开始分割文本，长度: {len(text)}")
            
            # 调用文本分割 API
            result = self.client.predict(
                text=text,
                max_text_tokens_per_segment=self.max_tokens,
                api_name="/on_input_text_change"
            )
            
            # 解析分割结果
            if 'value' in result and 'data' in result['value']:
                data = result['value']['data']
                logger.info(f"IndexTTS2 共分割为 {len(data)} 个片段")
                
                segments = []
                for i, item in enumerate(data):
                    序号 = item[0] + 1
                    分句内容 = item[1]
                    token数 = item[2]
                    logger.info(f"片段 {序号}: {len(分句内容)} 字符, {token数} tokens")
                    segments.append(分句内容)
                
                return segments
            else:
                logger.error(f"IndexTTS2 文本分割结果格式异常: {result}")
                return [text]  # 如果分割失败，返回原文本
                
        except Exception as e:
            logger.exception(f"IndexTTS2 文本分割失败: {e}")
            return [text]  # 如果分割失败，返回原文本

    def indextts2_generate(self, text):
        """调用 IndexTTS2 Gradio API 生成语音"""
        start = time.perf_counter()
        
        try:
            # 调用 gen_single API
            result = self.client.predict(
                emo_control_method="Same as the voice reference",
                prompt=self.handle_file(self.ref_audio_path),
                text=text,
                emo_ref_path=self.handle_file(self.ref_audio_path),
                emo_weight=0.8,
                vec1=0.5,
                vec2=0,
                vec3=0,
                vec4=0,
                vec5=0,
                vec6=0,
                vec7=0,
                vec8=0,
                emo_text="",
                emo_random=False,
                max_text_tokens_per_segment=self.max_tokens,
                param_16=True,
                param_17=0.8,
                param_18=30,
                param_19=0.8,
                param_20=0,
                param_21=3,
                param_22=10,
                param_23=1500,
                api_name="/gen_single"
            )
            
            end = time.perf_counter()
            logger.info(f"IndexTTS2 片段生成完成，耗时: {end-start:.2f}s")
            
            # 返回生成的音频文件路径
            if 'value' in result:
                audio_file = result['value']
                return audio_file
            else:
                logger.error(f"IndexTTS2 结果格式异常: {result}")
                return None
                
        except Exception as e:
            logger.exception(f"IndexTTS2 API调用失败: {e}")
            return None

    def file_to_stream(self, audio_file, msg, is_first=False, is_last=False):
        """将音频文件转换为音频流"""
        text, textevent = msg
        
        try:
<<<<<<< HEAD
            # 暂停检查点：在开始处理音频文件前检查
            if self.pause_controller:
                self.pause_controller.check_and_wait()
            
=======
>>>>>>> a4d3d974
            # 读取音频文件
            stream, sample_rate = sf.read(audio_file)
            logger.info(f'IndexTTS2 音频文件 {sample_rate}Hz: {stream.shape}')
            
            # 转换为float32
            stream = stream.astype(np.float32)
            
            # 如果是多声道，只取第一个声道
            if stream.ndim > 1:
                logger.info(f'IndexTTS2 音频有 {stream.shape[1]} 个声道，只使用第一个')
                stream = stream[:, 0]
            
            # 重采样到目标采样率
            if sample_rate != self.sample_rate and stream.shape[0] > 0:
                logger.info(f'IndexTTS2 重采样: {sample_rate}Hz -> {self.sample_rate}Hz')
                stream = resampy.resample(x=stream, sr_orig=sample_rate, sr_new=self.sample_rate)
            
            # 分块发送音频流
            streamlen = stream.shape[0]
            idx = 0
            first_chunk = True
            
            while streamlen >= self.chunk and self.state == State.RUNNING:
<<<<<<< HEAD
                # 暂停检查点：在处理每个音频块前检查
                if self.pause_controller:
                    self.pause_controller.check_and_wait()
                
=======
>>>>>>> a4d3d974
                eventpoint = None
                
                # 只在第一个片段的第一个chunk发送start事件
                if is_first and first_chunk:
                    eventpoint = {'status': 'start', 'text': text, 'msgevent': textevent}
                    first_chunk = False
                
                self.parent.put_audio_frame(stream[idx:idx + self.chunk], eventpoint)
                idx += self.chunk
                streamlen -= self.chunk
            
            # 只在最后一个片段发送end事件
            if is_last:
                eventpoint = {'status': 'end', 'text': text, 'msgevent': textevent}
                self.parent.put_audio_frame(np.zeros(self.chunk, np.float32), eventpoint)
            
            # 清理临时文件
            try:
                if os.path.exists(audio_file):
                    os.remove(audio_file)
                    logger.info(f"IndexTTS2 已删除临时文件: {audio_file}")
            except Exception as e:
                logger.warning(f"IndexTTS2 删除临时文件失败: {e}")
                
        except Exception as e:
            logger.exception(f"IndexTTS2 音频流处理失败: {e}")

###########################################################################################
class XTTS(BaseTTS):
    def __init__(self, opt, parent):
        super().__init__(opt,parent)
        self.speaker = self.get_speaker(opt.REF_FILE, opt.TTS_SERVER)

    def txt_to_audio(self,msg:tuple[str, dict]):
        text,textevent = msg  
        self.stream_tts(
            self.xtts(
                text,
                self.speaker,
                "zh-cn", #en args.language,
                self.opt.TTS_SERVER, #"http://localhost:9000", #args.server_url,
                "20" #args.stream_chunk_size
            ),
            msg
        )

    def get_speaker(self,ref_audio,server_url):
        files = {"wav_file": ("reference.wav", open(ref_audio, "rb"))}
        response = requests.post(f"{server_url}/clone_speaker", files=files)
        return response.json()

    def xtts(self,text, speaker, language, server_url, stream_chunk_size) -> Iterator[bytes]:
        start = time.perf_counter()
        speaker["text"] = text
        speaker["language"] = language
        speaker["stream_chunk_size"] = stream_chunk_size  # you can reduce it to get faster response, but degrade quality
        try:
            res = requests.post(
                f"{server_url}/tts_stream",
                json=speaker,
                stream=True,
            )
            end = time.perf_counter()
            logger.info(f"xtts Time to make POST: {end-start}s")

            if res.status_code != 200:
                print("Error:", res.text)
                return

            first = True
        
            for chunk in res.iter_content(chunk_size=9600): #24K*20ms*2
                if first:
                    end = time.perf_counter()
                    logger.info(f"xtts Time to first chunk: {end-start}s")
                    first = False
                if chunk:
                    yield chunk
        except Exception as e:
            print(e)
    
    def stream_tts(self,audio_stream,msg:tuple[str, dict]):
        text,textevent = msg
        first = True
        for chunk in audio_stream:
            # 暂停检查点：在处理每个chunk前检查
            if self.pause_controller:
                self.pause_controller.check_and_wait()
            
            if chunk is not None and len(chunk)>0:          
                stream = np.frombuffer(chunk, dtype=np.int16).astype(np.float32) / 32767
                stream = resampy.resample(x=stream, sr_orig=24000, sr_new=self.sample_rate)
                #byte_stream=BytesIO(buffer)
                #stream = self.__create_bytes_stream(byte_stream)
                streamlen = stream.shape[0]
                idx=0
                while streamlen >= self.chunk:
                    # 暂停检查点：在处理每个音频块前检查
                    if self.pause_controller:
                        self.pause_controller.check_and_wait()
                    
                    eventpoint={}
                    if first:
                        eventpoint={'status':'start','text':text}
                        eventpoint.update(**textevent) 
                        first = False
                    self.parent.put_audio_frame(stream[idx:idx+self.chunk],eventpoint)
                    streamlen -= self.chunk
                    idx += self.chunk
        eventpoint={'status':'end','text':text}
        eventpoint.update(**textevent) 
        self.parent.put_audio_frame(np.zeros(self.chunk,np.float32),eventpoint)  

###########################################################################################
class AzureTTS(BaseTTS):
    CHUNK_SIZE = 640  # 16kHz, 20ms, 16-bit Mono PCM size
    def __init__(self, opt, parent):
        super().__init__(opt,parent)
        self.audio_buffer = b''
        voicename = self.opt.REF_FILE   # 比如"zh-CN-XiaoxiaoMultilingualNeural"
        speech_key = os.getenv("AZURE_SPEECH_KEY")
        tts_region = os.getenv("AZURE_TTS_REGION")
        speech_endpoint = f"wss://{tts_region}.tts.speech.microsoft.com/cognitiveservices/websocket/v2"
        speech_config = speechsdk.SpeechConfig(subscription=speech_key,endpoint=speech_endpoint)
        speech_config.speech_synthesis_voice_name = voicename
        speech_config.set_speech_synthesis_output_format(speechsdk.SpeechSynthesisOutputFormat.Raw16Khz16BitMonoPcm)
        
        # 获取内存中流形式的结果
        self.speech_synthesizer = speechsdk.SpeechSynthesizer(speech_config=speech_config, audio_config=None)
        self.speech_synthesizer.synthesizing.connect(self._on_synthesizing)
        
    def txt_to_audio(self,msg:tuple[str, dict]):
        msg_text: str = msg[0]
        result=self.speech_synthesizer.speak_text(msg_text)

        
        # 延迟指标
        fb_latency = int(result.properties.get_property(
            speechsdk.PropertyId.SpeechServiceResponse_SynthesisFirstByteLatencyMs
        ))
        fin_latency = int(result.properties.get_property(
            speechsdk.PropertyId.SpeechServiceResponse_SynthesisFinishLatencyMs
        ))
        logger.info(f"azure音频生成相关：首字节延迟: {fb_latency} ms, 完成延迟: {fin_latency} ms, result_id: {result.result_id}")



    # === 回调 ===
    def _on_synthesizing(self, evt: speechsdk.SpeechSynthesisEventArgs):
        if evt.result.reason == speechsdk.ResultReason.SynthesizingAudioCompleted:
            logger.info("SynthesizingAudioCompleted")
        elif evt.result.reason == speechsdk.ResultReason.Canceled:
            cancellation_details = evt.result.cancellation_details
            logger.info(f"Speech synthesis canceled: {cancellation_details.reason}")
            if cancellation_details.reason == speechsdk.CancellationReason.Error:
                if cancellation_details.error_details:
                    logger.info(f"Error details: {cancellation_details.error_details}")        
        if self.state != State.RUNNING:
            self.audio_buffer = b''
            return

        # evt.result.audio_data 是刚到的一小段原始 PCM
        self.audio_buffer += evt.result.audio_data
        while len(self.audio_buffer) >= self.CHUNK_SIZE:
            chunk = self.audio_buffer[:self.CHUNK_SIZE]
            self.audio_buffer = self.audio_buffer[self.CHUNK_SIZE:]

            frame = (np.frombuffer(chunk, dtype=np.int16)
                       .astype(np.float32) / 32767.0)
            self.parent.put_audio_frame(frame)<|MERGE_RESOLUTION|>--- conflicted
+++ resolved
@@ -753,13 +753,10 @@
     def txt_to_audio(self, msg):
         text, textevent = msg
         try:
-<<<<<<< HEAD
             # 暂停检查点：在开始TTS处理前检查
             if self.pause_controller:
                 self.pause_controller.check_and_wait()
             
-=======
->>>>>>> a4d3d974
             # 先进行文本分割
             segments = self.split_text(text)
             if not segments:
@@ -770,13 +767,10 @@
             
             # 循环生成每个片段的音频
             for i, segment_text in enumerate(segments):
-<<<<<<< HEAD
                 # 暂停检查点：在处理每个片段前检查
                 if self.pause_controller:
                     self.pause_controller.check_and_wait()
                 
-=======
->>>>>>> a4d3d974
                 if self.state != State.RUNNING:
                     break
                     
@@ -881,13 +875,10 @@
         text, textevent = msg
         
         try:
-<<<<<<< HEAD
             # 暂停检查点：在开始处理音频文件前检查
             if self.pause_controller:
                 self.pause_controller.check_and_wait()
             
-=======
->>>>>>> a4d3d974
             # 读取音频文件
             stream, sample_rate = sf.read(audio_file)
             logger.info(f'IndexTTS2 音频文件 {sample_rate}Hz: {stream.shape}')
@@ -911,13 +902,10 @@
             first_chunk = True
             
             while streamlen >= self.chunk and self.state == State.RUNNING:
-<<<<<<< HEAD
                 # 暂停检查点：在处理每个音频块前检查
                 if self.pause_controller:
                     self.pause_controller.check_and_wait()
                 
-=======
->>>>>>> a4d3d974
                 eventpoint = None
                 
                 # 只在第一个片段的第一个chunk发送start事件
